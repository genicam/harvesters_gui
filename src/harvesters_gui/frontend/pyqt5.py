#!/usr/bin/env python3
# ----------------------------------------------------------------------------
#
# Copyright 2018 EMVA
#
# Licensed under the Apache License, Version 2.0 (the "License");
# you may not use this file except in compliance with the License.
# You may obtain a copy of the License at
#
#     http://www.apache.org/licenses/LICENSE-2.0
#
# Unless required by applicable law or agreed to in writing, software
# distributed under the License is distributed on an "AS IS" BASIS,
# WITHOUT WARRANTIES OR CONDITIONS OF ANY KIND, either express or implied.
# See the License for the specific language governing permissions and
# limitations under the License.
#
# ----------------------------------------------------------------------------


# Standard library imports
from logging import DEBUG
import os
import sys

# Related third party imports
from PyQt5.QtCore import QMutexLocker, QMutex, pyqtSignal
from PyQt5.QtGui import QKeySequence
from PyQt5.QtWidgets import QMainWindow, QAction, QComboBox, \
    QDesktopWidget, QFileDialog, QDialog, QShortcut, QApplication

from genicam2.gentl import NotInitializedException, InvalidHandleException, \
    InvalidIdException, ResourceInUseException, \
    InvalidParameterException, NotImplementedException, \
    AccessDeniedException

# Local application/library specific imports
from harvesters.core import Harvester as HarvesterCore
from harvesters_gui._private.frontend.canvas import Canvas2D
from harvesters_gui._private.frontend.helper import compose_tooltip
from harvesters_gui._private.frontend.pyqt5.about import About
from harvesters_gui._private.frontend.pyqt5.action import Action
from harvesters_gui._private.frontend.pyqt5.attribute_controller import AttributeController
from harvesters_gui._private.frontend.pyqt5.device_list import ComboBox
from harvesters_gui._private.frontend.pyqt5.helper import get_system_font
from harvesters_gui._private.frontend.pyqt5.icon import Icon
from harvesters_gui._private.frontend.pyqt5.thread import _PyQtThread
from harvesters_util.logging import get_logger


class Harvester(QMainWindow):
    #
    _signal_update_statistics = pyqtSignal(str)
    _signal_stop_image_acquisition = pyqtSignal()

    def __init__(self, *, vsync=True, logger=None):
        #
        self._logger = logger or get_logger(name='harvesters')

        #
        super().__init__()

        #
        self._mutex = QMutex()

        profile = True if 'HARVESTER_PROFILE' in os.environ else False
        self._harvester_core = HarvesterCore(
            profile=profile, logger=self._logger
        )
        self._ia = None  # Image Acquirer

        self._widget_canvas = Canvas2D(vsync=vsync)
        self._widget_canvas.create_native()
        self._widget_canvas.native.setParent(self)

        #
        self._action_stop_image_acquisition = None

        #
        self._observer_widgets = []

        #
        self._widget_device_list = None
        self._widget_status_bar = None
        self._widget_main = None
        self._widget_about = None
        self._widget_attribute_controller = None

        #
        self._signal_update_statistics.connect(self.update_statistics)
        self._signal_stop_image_acquisition.connect(self._stop_image_acquisition)

        #
        self._initialize_widgets()

        #
        for o in self._observer_widgets:
            o.update()

    def _stop_image_acquisition(self):
        self.action_stop_image_acquisition.execute()

    def update_statistics(self, message):
        self.statusBar().showMessage(message)

    def closeEvent(self, QCloseEvent):
        # Stop image acquisition before closing:
        self.attribute_controller.close()
        self._harvester_core.reset()

    def __enter__(self):
        return self

    def __exit__(self, exc_type, exc_val, exc_tb):
        self._harvester_core.reset()

    @property
    def canvas(self):
        return self._widget_canvas

    @property
    def attribute_controller(self):
        return self._widget_attribute_controller

    @property
    def about(self):
        return self._widget_about

    @property
    def version(self):
        return self.harvester_core.version

    @property
    def device_list(self):
        return self._widget_device_list

    @property
    def cti_files(self):
        return self.harvester_core.cti_files

    @property
    def harvester_core(self):
        return self._harvester_core

    @property
    def mutex(self):
        return self._mutex

    def _initialize_widgets(self):
        #
        self.setWindowIcon(Icon('genicam_logo_i.png'))

        #
        self.setWindowTitle('GenICam.Harvester')
        self.setFont(get_system_font())

        #
        self.statusBar().showMessage('')
        self.statusBar().setFont(get_system_font())

        #
        self._initialize_gui_toolbar(self._observer_widgets)

        #
        self.setCentralWidget(self.canvas.native)

        #
        self.resize(800, 600)

        # Place it in the center.
        rectangle = self.frameGeometry()
        coordinate = QDesktopWidget().availableGeometry().center()
        rectangle.moveCenter(coordinate)
        self.move(rectangle.topLeft())

    def _initialize_gui_toolbar(self, observers):
        #
        group_gentl_info = self.addToolBar('GenTL Information')
        group_connection = self.addToolBar('Connection')
        group_device = self.addToolBar('Image Acquisition')
        group_help = self.addToolBar('Help')

        #
        button_select_file = ActionSelectFile(
            icon='open_file.png', title='Select file', parent=self,
            action=self.action_on_select_file,
            is_enabled=self.is_enabled_on_select_file
        )
        shortcut_key = 'Ctrl+o'
        button_select_file.setToolTip(
            compose_tooltip('Open a CTI file to load', shortcut_key)
        )
        button_select_file.setShortcut(shortcut_key)
        button_select_file.toggle()
        observers.append(button_select_file)

        #
        button_update = ActionUpdateList(
            icon='update.png', title='Update device list', parent=self,
            action=self.action_on_update_list,
            is_enabled=self.is_enabled_on_update_list
        )
        shortcut_key = 'Ctrl+u'
        button_update.setToolTip(
            compose_tooltip('Update the device list', shortcut_key)
        )
        button_update.setShortcut(shortcut_key)
        button_update.toggle()
        observers.append(button_update)

        #
        button_connect = ActionConnect(
            icon='connect.png', title='Connect', parent=self,
            action=self.action_on_connect,
            is_enabled=self.is_enabled_on_connect
        )
        shortcut_key = 'Ctrl+c'
        button_connect.setToolTip(
            compose_tooltip(
                'Connect the selected device to Harvester',
                shortcut_key
            )
        )
        button_connect.setShortcut(shortcut_key)
        button_connect.toggle()
        observers.append(button_connect)

        #
        button_disconnect = ActionDisconnect(
            icon='disconnect.png', title='Disconnect', parent=self,
            action=self.action_on_disconnect,
            is_enabled=self.is_enabled_on_disconnect
        )
        shortcut_key = 'Ctrl+d'
        button_disconnect.setToolTip(
            compose_tooltip(
                'Disconnect the device from Harvester',
                shortcut_key
            )
        )
        button_disconnect.setShortcut(shortcut_key)
        button_disconnect.toggle()
        observers.append(button_disconnect)

        #
        button_start_acquisition = ActionStartImageAcquisition(
            icon='start_acquisition.png', title='Start Acquisition', parent=self,
            action=self.action_on_start_image_acquisition,
            is_enabled=self.is_enabled_on_start_image_acquisition
        )
        shortcut_key = 'Ctrl+j'
        button_start_acquisition.setToolTip(
            compose_tooltip('Start image acquisition', shortcut_key)
        )
        button_start_acquisition.setShortcut(shortcut_key)
        button_start_acquisition.toggle()
        observers.append(button_start_acquisition)

        #
        button_toggle_drawing = ActionToggleDrawing(
            icon='pause.png', title='Pause/Resume Drawing', parent=self,
            action=self.action_on_toggle_drawing,
            is_enabled=self.is_enabled_on_toggle_drawing
        )
        shortcut_key = 'Ctrl+k'
        button_toggle_drawing.setToolTip(
            compose_tooltip('Pause/Resume drawing', shortcut_key)
        )
        button_toggle_drawing.setShortcut(shortcut_key)
        button_toggle_drawing.toggle()
        observers.append(button_toggle_drawing)

        #
        button_stop_acquisition = ActionStopImageAcquisition(
            icon='stop_acquisition.png', title='Stop Acquisition', parent=self,
            action=self.action_on_stop_image_acquisition,
            is_enabled=self.is_enabled_on_stop_image_acquisition
        )
        shortcut_key = 'Ctrl+l'
        button_stop_acquisition.setToolTip(
            compose_tooltip('Stop image acquisition', shortcut_key)
        )
        button_stop_acquisition.setShortcut(shortcut_key)
        button_stop_acquisition.toggle()
        observers.append(button_stop_acquisition)
        self._action_stop_image_acquisition = button_stop_acquisition

        #
        button_dev_attribute = ActionShowAttributeController(
            icon='device_attribute.png', title='Device Attribute', parent=self,
            action=self.action_on_show_attribute_controller,
            is_enabled=self.is_enabled_on_show_attribute_controller
        )
        shortcut_key = 'Ctrl+a'
        button_dev_attribute.setToolTip(
            compose_tooltip('Edit device attribute', shortcut_key)
        )
        button_dev_attribute.setShortcut(shortcut_key)
        button_dev_attribute.toggle()
        observers.append(button_dev_attribute)

        #
        self._widget_about = About(self)
        button_about = ActionShowAbout(
            icon='about.png', title='About', parent=self,
            action=self.action_on_show_about
        )
        button_about.setToolTip(
            compose_tooltip('Show information about Harvester')
        )
        button_about.toggle()
        observers.append(button_about)

        #
        self._widget_device_list = ComboBox(self)
        self._widget_device_list.setSizeAdjustPolicy(
            QComboBox.AdjustToContents
        )
        shortcut_key = 'Ctrl+Shift+d'
        shortcut = QShortcut(QKeySequence(shortcut_key), self)

        def show_popup():
            self._widget_device_list.showPopup()

        shortcut.activated.connect(show_popup)
        self._widget_device_list.setToolTip(
            compose_tooltip('Select a device to connect', shortcut_key)
        )
        observers.append(self._widget_device_list)
        for d in self.harvester_core.device_info_list:
            self._widget_device_list.addItem(d)
        group_connection.addWidget(self._widget_device_list)
        observers.append(self._widget_device_list)

        #
        button_select_file.add_observer(button_update)
        button_select_file.add_observer(button_connect)
        button_select_file.add_observer(button_disconnect)
        button_select_file.add_observer(button_dev_attribute)
        button_select_file.add_observer(button_start_acquisition)
        button_select_file.add_observer(button_toggle_drawing)
        button_select_file.add_observer(button_stop_acquisition)
        button_select_file.add_observer(self._widget_device_list)

        #
        button_update.add_observer(self._widget_device_list)
        button_update.add_observer(button_connect)

        #
        button_connect.add_observer(button_select_file)
        button_connect.add_observer(button_update)
        button_connect.add_observer(button_disconnect)
        button_connect.add_observer(button_dev_attribute)
        button_connect.add_observer(button_start_acquisition)
        button_connect.add_observer(button_toggle_drawing)
        button_connect.add_observer(button_stop_acquisition)
        button_connect.add_observer(self._widget_device_list)

        #
        button_disconnect.add_observer(button_select_file)
        button_disconnect.add_observer(button_update)
        button_disconnect.add_observer(button_connect)
        button_disconnect.add_observer(button_dev_attribute)
        button_disconnect.add_observer(button_start_acquisition)
        button_disconnect.add_observer(button_toggle_drawing)
        button_disconnect.add_observer(button_stop_acquisition)
        button_disconnect.add_observer(self._widget_device_list)

        #
        button_start_acquisition.add_observer(button_toggle_drawing)
        button_start_acquisition.add_observer(button_stop_acquisition)

        #
        button_toggle_drawing.add_observer(button_start_acquisition)
        button_toggle_drawing.add_observer(button_stop_acquisition)

        #
        button_stop_acquisition.add_observer(button_start_acquisition)
        button_stop_acquisition.add_observer(button_toggle_drawing)

        #
        group_gentl_info.addAction(button_select_file)
        group_gentl_info.addAction(button_update)

        #
        group_connection.addAction(button_connect)
        group_connection.addAction(button_disconnect)

        #
        group_device.addAction(button_start_acquisition)
        group_device.addAction(button_toggle_drawing)
        group_device.addAction(button_stop_acquisition)
        group_device.addAction(button_dev_attribute)

        #
        group_help.addAction(button_about)

        group_gentl_info.actionTriggered[QAction].connect(
            self.on_button_clicked_action
        )
        group_connection.actionTriggered[QAction].connect(
            self.on_button_clicked_action
        )
        group_device.actionTriggered[QAction].connect(
            self.on_button_clicked_action
        )
        group_help.actionTriggered[QAction].connect(
            self.on_button_clicked_action
        )

    @staticmethod
    def on_button_clicked_action(action):
        action.execute()

    @property
    def action_stop_image_acquisition(self):
        return self._action_stop_image_acquisition

    @property
    def ia(self):
        return self._ia

    @ia.setter
    def ia(self, value):
        self._ia = value

    def action_on_connect(self):
        #
        try:
            self._ia = self.harvester_core.create_image_acquirer(
                self.device_list.currentIndex()
            )
        except (
            NotInitializedException, InvalidHandleException,
            InvalidIdException, ResourceInUseException,
            InvalidParameterException, NotImplementedException,
            AccessDeniedException,
        ) as e:
            self._logger.error(e, exc_info=True)

        if not self._ia:
            # The device is not available.
            return

<<<<<<< HEAD
        self.ia.updated_statistics = self._signal_update_statistics
        self.ia.signal_stop_image_acquisition = self._signal_stop_image_acquisition
=======
        #
        self.iam.thread_image_acquisition = _PyQtThread(
            parent=self, mutex=self.mutex
        )
        self.iam.thread_statistics_measurement = _PyQtThread(
            parent=self, mutex=self.mutex
        )

        self.iam.updated_statistics = self._signal_update_statistics
        self.iam.signal_stop_image_acquisition = self._signal_stop_image_acquisition
>>>>>>> 6d8238db

        try:
            if self.ia.device.node_map:
                self._widget_attribute_controller = \
                    AttributeController(
                        self.ia.device.node_map,
                        parent=self
                    )
        except AttributeError:
            pass

        #
        self.canvas.ia = self.ia

    def is_enabled_on_connect(self):
        enable = False
        if self.cti_files:
            if self.harvester_core.device_info_list:
                if self.ia is None:
                    enable = True
        return enable

    def action_on_disconnect(self):
        if self.attribute_controller:
            if self.attribute_controller.isVisible():
                self.attribute_controller.close()
                self._widget_attribute_controller = None

            # Discard the image acquisition manager.
            if self.ia:
                self.ia.destroy()
                self._ia = None

    def action_on_select_file(self):
        # Show a dialog and update the CTI file list.
        dialog = QFileDialog(self)
        dialog.setWindowTitle('Select a CTI file to load')
        dialog.setNameFilter('CTI files (*.cti)')
        dialog.setFileMode(QFileDialog.ExistingFile)

        if dialog.exec_() == QDialog.Accepted:
            #
            file_path = dialog.selectedFiles()[0]

            #
            self.harvester_core.reset()

            # Update the path to the target GenTL Producer.
            self.harvester_core.add_cti_file(file_path)

            # Update the device list.
            self.harvester_core.update_device_info_list()

    def is_enabled_on_select_file(self):
        enable = False
        if self.ia is None:
            enable = True
        return enable

    def action_on_update_list(self):
        self.harvester_core.update_device_info_list()

    def is_enabled_on_update_list(self):
        enable = False
        if self.cti_files:
            if self.ia is None:
                enable = True
        return enable

    def is_enabled_on_disconnect(self):
        enable = False
        if self.cti_files:
            if self.ia:
                enable = True
        return enable

    def action_on_start_image_acquisition(self):
        if self.ia.is_acquiring_images:
            # If it's pausing drawing images, just resume it and
            # immediately return this method.
            if self.canvas.is_pausing:
                self.canvas.resume_drawing()
        else:
            self.ia.start_image_acquisition()

    def is_enabled_on_start_image_acquisition(self):
        enable = False
        if self.cti_files:
            if self.ia:
                if not self.ia.is_acquiring_images or \
                        self.canvas.is_pausing:
                    enable = True
        return enable

    def action_on_stop_image_acquisition(self):
        self.ia.stop_image_acquisition()
        self.canvas.pause_drawing(False)

    def is_enabled_on_stop_image_acquisition(self):
        enable = False
        if self.cti_files:
            if self.ia:
                if self.ia.is_acquiring_images:
                    enable = True
        return enable

    def action_on_show_attribute_controller(self):
        with QMutexLocker(self.mutex):
            if self.ia and self.attribute_controller.isHidden():
                self.attribute_controller.show()
                self.attribute_controller.expand_all()

    def is_enabled_on_show_attribute_controller(self):
        enable = False
        if self.cti_files:
            if self.ia is not None:
                enable = True
        return enable

    def action_on_toggle_drawing(self):
        self.canvas.toggle_drawing()

    def is_enabled_on_toggle_drawing(self):
        enable = False
        if self.cti_files:
            if self.ia:
                if self.ia.is_acquiring_images:
                    enable = True
        return enable

    def action_on_show_about(self):
        self.about.setModal(False)
        self.about.show()


class ActionSelectFile(Action):
    def __init__(
            self, icon=None, title=None, parent=None, action=None, is_enabled=None
    ):
        #
        super().__init__(
            icon=icon, title=title, parent=parent, action=action, is_enabled=is_enabled
        )


class ActionUpdateList(Action):
    def __init__(
            self, icon=None, title=None, parent=None, action=None, is_enabled=None
    ):
        #
        super().__init__(
            icon=icon, title=title, parent=parent, action=action, is_enabled=is_enabled
        )


class ActionConnect(Action):
    def __init__(
            self, icon=None, title=None, parent=None, action=None, is_enabled=None
    ):
        #
        super().__init__(
            icon=icon, title=title, parent=parent, action=action, is_enabled=is_enabled
        )


class ActionDisconnect(Action):
    def __init__(
            self, icon=None, title=None, parent=None, action=None, is_enabled=None
    ):
        #
        super().__init__(
            icon=icon, title=title, parent=parent, action=action, is_enabled=is_enabled
        )


class ActionStartImageAcquisition(Action):
    def __init__(
            self, icon=None, title=None, parent=None, action=None, is_enabled=None
    ):
        #
        super().__init__(
            icon=icon, title=title, parent=parent, action=action, is_enabled=is_enabled
        )


class ActionToggleDrawing(Action):
    def __init__(
            self, icon=None, title=None, parent=None, action=None, is_enabled=None
    ):
        #
        super().__init__(
            icon=icon, title=title, parent=parent, action=action, is_enabled=is_enabled,
            checkable=True
        )

    def _update(self):
        #
        checked = True if self.parent().canvas.is_pausing else False
        self.setChecked(checked)


class ActionStopImageAcquisition(Action):
    def __init__(
            self, icon=None, title=None, parent=None, action=None, is_enabled=None
    ):
        #
        super().__init__(
            icon=icon, title=title, parent=parent, action=action, is_enabled=is_enabled
        )


class ActionShowAttributeController(Action):
    def __init__(
            self, icon=None, title=None, parent=None, action=None, is_enabled=None
    ):
        #
        super().__init__(
            icon=icon, title=title, parent=parent, action=action, is_enabled=is_enabled
        )


class ActionShowAbout(Action):
    def __init__(
            self, icon=None, title=None, parent=None, action=None, is_enabled=None
    ):
        #
        super().__init__(
            icon=icon, title=title, parent=parent, action=action, is_enabled=is_enabled
        )

        #
        self._is_model = False


if __name__ == '__main__':
    app = QApplication(sys.argv)
    harvester = Harvester(vsync=True)
    harvester.show()
    sys.exit(app.exec_())<|MERGE_RESOLUTION|>--- conflicted
+++ resolved
@@ -442,21 +442,16 @@
             # The device is not available.
             return
 
-<<<<<<< HEAD
+        #
+        self.ia.thread_image_acquisition = _PyQtThread(
+            parent=self, mutex=self.mutex
+        )
+        self.ia.thread_statistics_measurement = _PyQtThread(
+            parent=self, mutex=self.mutex
+        )
+
         self.ia.updated_statistics = self._signal_update_statistics
         self.ia.signal_stop_image_acquisition = self._signal_stop_image_acquisition
-=======
-        #
-        self.iam.thread_image_acquisition = _PyQtThread(
-            parent=self, mutex=self.mutex
-        )
-        self.iam.thread_statistics_measurement = _PyQtThread(
-            parent=self, mutex=self.mutex
-        )
-
-        self.iam.updated_statistics = self._signal_update_statistics
-        self.iam.signal_stop_image_acquisition = self._signal_stop_image_acquisition
->>>>>>> 6d8238db
 
         try:
             if self.ia.device.node_map:
